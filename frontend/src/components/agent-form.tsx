import { Agent, NewAgent } from '@/routes/config/agents';
import { Model, ToolGroup, ToolAssociationInfo, LSKnowledgeBase, samplingStrategy } from '@/types';
import {
  ActionGroup,
  Button,
  Form,
  FormGroup,
  FormHelperText,
  FormSelect,
  FormSelectOption,
  Switch,
  TextArea,
  TextInput,
  Accordion,
  AccordionItem,
  AccordionToggle,
  AccordionContent,
  Tooltip,
  SliderOnChangeEvent,
} from '@patternfly/react-core';
import { useForm } from '@tanstack/react-form';
import { Fragment, useMemo, useState } from 'react';
import { CustomSelectOptionProps, MultiSelect } from './multi-select';
import { PaperPlaneIcon } from '@patternfly/react-icons';
import React from 'react';
import FormFieldSlider from './FormFieldSlider';
import { parameterFields } from '../config/samplingParametersConfig';

interface ModelsFieldProps {
  models: Model[];
  isLoadingModels: boolean;
  modelsError: Error | null;
}

interface KnowledgeBasesFieldProps {
  knowledgeBases: LSKnowledgeBase[];
  isLoadingKnowledgeBases: boolean;
  knowledgeBasesError: Error | null;
}

interface ToolsFieldProps {
  tools: ToolGroup[];
  isLoadingTools: boolean;
  toolsError: Error | null;
}

interface ShieldsFieldProps {
  shields: Array<{ identifier: string; name?: string }>;
  isLoadingShields: boolean;
  shieldsError: Error | null;
}

interface AgentFormProps {
  defaultAgentProps?: Agent | undefined;
  modelsProps: ModelsFieldProps;
  knowledgeBasesProps: KnowledgeBasesFieldProps;
  toolsProps: ToolsFieldProps;
  shieldsProps: ShieldsFieldProps;
  onSubmit: (values: NewAgent) => void;
  isSubmitting: boolean;
  onCancel: () => void;
}

// Form interface for internal form state (user-friendly)
interface AgentFormData {
  name: string;
  agent_type: string;
  model_name: string;
  prompt: string;
  knowledge_base_ids: string[];
  tool_ids: string[]; // Internal form uses tool IDs for easier UI handling
  sampling_strategy: samplingStrategy;
  temperature: number;
  top_p: number;
  top_k: number;
  max_tokens: number;
  repetition_penalty: number;
  samplingAccordionExpanded: boolean; // Added for accordion state
  input_shields: string; // Single selection for form UI
  output_shields: string; // Single selection for form UI
}

// Helper functions to convert between formats
const convertAgentToFormData = (agent: Agent | undefined): AgentFormData => {
  if (!agent) {
    return {
      name: '',
      agent_type: 'ReAct', // Default to ReAct
      model_name: '',
      prompt: 'You are a helpful assistant. Provide clear, concise responses without repetition.',
      knowledge_base_ids: [],
      tool_ids: [],
      sampling_strategy: 'greedy',
      temperature: 0.0,
      top_p: 0.95,
      top_k: 40,
      max_tokens: 512,
<<<<<<< HEAD
      repetition_penalty: 1.5,
=======
      repetition_penalty: 1.0, // XXX: this is specific to vllm, and doesn't work with openai's API in llamastack
>>>>>>> 2f99eaf8
      samplingAccordionExpanded: false, // Initialize accordion state
      input_shields: '',
      output_shields: '',
    };
  }

  // Convert ToolAssociationInfo array to tool_ids array for form
  const tool_ids = agent.tools.map((tool) => tool.toolgroup_id);

  return {
    name: agent.name,
    agent_type: agent.agent_type || 'ReAct', // Default to ReAct if not specified
    model_name: agent.model_name,
    prompt: agent.prompt,
    knowledge_base_ids: agent.knowledge_base_ids,
    tool_ids,
    sampling_strategy: agent.sampling_strategy ?? 'greedy',
    temperature: agent.temperature ?? 0.0,
    top_p: agent.top_p ?? 0.95,
    top_k: agent.top_k ?? 40,
    max_tokens: agent.max_tokens ?? 512,
<<<<<<< HEAD
    repetition_penalty: agent.repetition_penalty ?? 1.5,
=======
    repetition_penalty: agent.repetition_penalty ?? 1.0,
>>>>>>> 2f99eaf8
    samplingAccordionExpanded: false, // Initialize accordion state
    input_shields: agent.input_shields?.[0] || '', // Take first shield or empty string
    output_shields: agent.output_shields?.[0] || '', // Take first shield or empty string
  };
};

const convertFormDataToAgent = (formData: AgentFormData, tools: ToolGroup[]): NewAgent => {
  // Convert tool_ids back to ToolAssociationInfo array
  const toolAssociations: ToolAssociationInfo[] = formData.tool_ids.map((toolId) => {
    const tool = tools.find((t) => t.toolgroup_id === toolId);
    if (!tool) {
      throw new Error(`Tool with toolgroup_id ${toolId} not found`);
    }
    return {
      toolgroup_id: tool.toolgroup_id,
    };
  });

  // Only include knowledge bases if RAG tool is selected
  const hasRAGTool = formData.tool_ids.includes('builtin::rag');
  const knowledge_base_ids = hasRAGTool ? formData.knowledge_base_ids : [];

  return {
    name: formData.name,
    agent_type: formData.agent_type,
    model_name: formData.model_name,
    prompt: formData.prompt,
    knowledge_base_ids,
    tools: toolAssociations,
    sampling_strategy: formData.sampling_strategy,
    temperature: formData.temperature,
    top_p: formData.top_p,
    top_k: formData.top_k,
    max_tokens: formData.max_tokens,
    repetition_penalty: formData.repetition_penalty,
    input_shields: formData.input_shields ? [formData.input_shields] : [], // Convert to array
    output_shields: formData.output_shields ? [formData.output_shields] : [], // Convert to array
  };
};

export function AgentForm({
  defaultAgentProps,
  modelsProps,
  knowledgeBasesProps,
  toolsProps,
  shieldsProps,
  onSubmit,
  isSubmitting,
  onCancel,
}: AgentFormProps) {
  const { models, isLoadingModels, modelsError } = modelsProps;
  const { knowledgeBases, isLoadingKnowledgeBases, knowledgeBasesError } = knowledgeBasesProps;
  const { tools, isLoadingTools, toolsError } = toolsProps;
  const { shields, isLoadingShields, shieldsError } = shieldsProps;

  const initialAgentData: AgentFormData = convertAgentToFormData(defaultAgentProps);

  const form = useForm({
    defaultValues: initialAgentData,
    onSubmit: ({ value }) => {
      console.log('Test');
      const convertedAgent = convertFormDataToAgent(value, tools);
      onSubmit(convertedAgent);
    },
  });

  const handleCancel = () => {
    onCancel();
    form.reset();
  };

  const handleSliderChange = (
    event: any,
    field: any,
    sliderValue: number,
    inputValue: number | undefined,
    { min, max, step }: { min: number; max: number; step: number },
    setLocalInputValue?: React.Dispatch<React.SetStateAction<number>>
  ) => {
    // Use inputValue if present, otherwise sliderValue
    const rawValue = inputValue !== undefined ? Number(inputValue) : sliderValue;
    // Ensures the value stays within the defined range
    const clampedValue = Math.max(min, Math.min(rawValue, max));
    const roundedValue = min + Math.round((clampedValue - min) / step) * step;
    const decimalPlaces = step.toString().split('.')[1]?.length || 0;
    const finalValue = parseFloat(roundedValue.toFixed(decimalPlaces));

    // Update the local input value (for the input box)
    setLocalInputValue?.(finalValue);

    // Only update the field if the event is not a 'change' event (to avoid double updates)
    if (event.type !== 'change') {
      field.handleChange(finalValue);
    }
  };

  const knowledgeBaseOptions = useMemo((): CustomSelectOptionProps[] => {
    if (isLoadingKnowledgeBases) {
      return [
        {
          value: 'loading_kb',
          children: 'Loading knowledge bases...',
          isDisabled: true,
          id: 'loading_kb_opt',
        },
      ];
    }
    if (knowledgeBasesError) {
      return [
        {
          value: 'error_kb',
          children: 'Error loading knowledge bases',
          isDisabled: true,
          id: 'error_kb_opt',
        },
      ];
    }
    if (!knowledgeBases || knowledgeBases.length === 0) {
      return [
        {
          value: 'no_kb_options',
          children: 'No knowledge bases available',
          isDisabled: true,
          id: 'no_kb_options_opt',
        },
      ];
    }
    return knowledgeBases.map((kb) => ({
      value: kb.kb_name, // Use vector_db_name as the primary key
      children: kb.kb_name, // The name will be displayed
      id: `kb-option-${kb.kb_name}`, // Unique ID for React key and ARIA
    }));
  }, [knowledgeBases, isLoadingKnowledgeBases, knowledgeBasesError]);

  const toolsOptions = useMemo((): CustomSelectOptionProps[] => {
    if (isLoadingTools) {
      return [
        {
          value: 'loading_tools',
          children: 'Loading tool groups...',
          isDisabled: true,
          id: 'loading_tools_opt',
        },
      ];
    }
    if (toolsError) {
      return [
        {
          value: 'error_tools',
          children: 'Error loading tool groups',
          isDisabled: true,
          id: 'error_tools_opt',
        },
      ];
    }
    if (!tools || tools.length === 0) {
      return [
        {
          value: 'no_tools_options',
          children: 'No tool groups available',
          isDisabled: true,
          id: 'no_tools_options_opt',
        },
      ];
    }
    return tools.map((tool) => ({
      value: tool.toolgroup_id, // Use toolgroup_id as the primary key
      children: tool.name, // The name will be displayed
      id: `tools-option-${tool.toolgroup_id}`, // Unique ID for React key and ARIA
    }));
  }, [tools, isLoadingTools, toolsError]);

  const [isSamplingAccordionExpanded, setSamplingAccordionExpanded] = useState(false);
  const shieldsOptions = useMemo(() => {
    if (isLoadingShields) {
      return [{ value: '', label: 'Loading shields...', disabled: true }];
    }
    if (shieldsError) {
      return [{ value: '', label: 'Error loading shields', disabled: true }];
    }
    if (!shields || shields.length === 0) {
      return [{ value: '', label: 'No shields available', disabled: true }];
    }
    return [{ value: '', label: 'No shield selected', disabled: false }]
      .concat(shields.map(shield => ({
        value: shield.identifier,
        label: shield.name || shield.identifier,
        disabled: false,
      })));
  }, [shields, isLoadingShields, shieldsError]);

  return (
    <Form
      onSubmit={(e) => {
        e.preventDefault();
        e.stopPropagation();
        void form.handleSubmit();
      }}
    >
      <form.Field
        name="name"
        validators={{
          onChange: ({ value }) => (!value ? 'Name is required' : undefined),
        }}
      >
        {(field) => (
          <FormGroup label="Agent Name" isRequired fieldId="agent-name">
            <TextInput
              isRequired
              type="text"
              id="agent-name"
              name={field.name}
              value={field.state.value}
              onBlur={field.handleBlur}
              onChange={(_event, value) => {
                field.handleChange(value);
              }}
              validated={
                !field.state.meta.isTouched
                  ? 'default'
                  : !field.state.meta.isValid
                    ? 'error'
                    : 'success'
              }
            />
            {!field.state.meta.isValid && (
              <FormHelperText className="pf-v6-u-text-color-status-danger">
                {field.state.meta.errors.join(', ')}
              </FormHelperText>
            )}
          </FormGroup>
        )}
      </form.Field>
      <form.Field name="agent_type">
        {(field) => (
          <FormGroup label="Agent Type" fieldId="agent-type">
            <Switch
              id="agent-type"
              label="ReAct Agent (ON) / Regular Agent (OFF)"
              isChecked={field.state.value === 'ReAct'}
              onChange={(_event, checked) => field.handleChange(checked ? 'ReAct' : 'Regular')}
              ouiaId="BasicSwitch"
            />
          </FormGroup>
        )}
      </form.Field>
      <form.Field
        name="model_name"
        validators={{
          onChange: ({ value }) => (!value ? 'Model is required' : undefined),
        }}
      >
        {(field) => (
          <FormGroup label="Select AI Model" isRequired fieldId="ai-model">
            <FormSelect
              id="ai-model"
              name={field.name}
              value={field.state.value}
              onBlur={field.handleBlur}
              onChange={(_event, value) => field.handleChange(value)}
              aria-label="Select AI Model"
              isDisabled={isLoadingModels || !!modelsError}
              validated={
                !field.state.meta.isTouched
                  ? 'default'
                  : !field.state.meta.isValid
                    ? 'error'
                    : 'success'
              }
            >
              {isLoadingModels ? (
                <FormSelectOption key="loading" value="" label="Loading models..." isDisabled />
              ) : modelsError ? (
                <FormSelectOption key="error" value="" label="Error loading models" isDisabled />
              ) : (
                <Fragment>
                  <FormSelectOption key="placeholder" value="" label="Select a model" isDisabled />
                  {models.map((model) => (
                    <FormSelectOption
                      key={model.model_name}
                      value={model.model_name}
                      label={model.model_name}
                    />
                  ))}
                </Fragment>
              )}
            </FormSelect>
            {!field.state.meta.isValid && (
              <FormHelperText className="pf-v6-u-text-color-status-danger">
                {field.state.meta.errors.join(', ')}
              </FormHelperText>
            )}
          </FormGroup>
        )}
      </form.Field>
      <form.Field
        name="prompt"
        validators={{
          onChange: ({ value }) => (!value ? 'Prompt is required' : undefined),
        }}
      >
        {(field) => (
          <FormGroup label="Agent Prompt" isRequired fieldId="prompt">
            <TextArea
              isRequired
              type="text"
              id="prompt"
              name={field.name}
              value={field.state.value}
              onBlur={field.handleBlur}
              onChange={(_event, value) => field.handleChange(value)}
              validated={
                !field.state.meta.isTouched
                  ? 'default'
                  : !field.state.meta.isValid
                    ? 'error'
                    : 'success'
              }
            />
            {!field.state.meta.isValid && (
              <FormHelperText className="pf-v6-u-text-color-status-danger">
                {field.state.meta.errors.join(', ')}
              </FormHelperText>
            )}
          </FormGroup>
        )}
      </form.Field>
      <form.Field name="tool_ids">
        {(field) => (
          <FormGroup
            label="Select Tool Groups"
            fieldId="tools-multiselect" // Unique ID for the FormGroup
          >
            <MultiSelect
              id="tools-multiselect-component" // Unique ID for the MultiSelect component itself
              value={field.state.value || []} // Ensure it's always an array
              options={toolsOptions} // Pass the prepared options
              onBlur={field.handleBlur}
              onChange={(selectedIds) => field.handleChange(selectedIds)} // Pass the new array directly
              ariaLabel="Select Tool Groups"
              isDisabled={
                isLoadingTools ||
                toolsError != null ||
                (tools && tools.length === 0 && !isLoadingTools && !toolsError)
              }
              placeholder="Type or select tool groups..."
            />
          </FormGroup>
        )}
      </form.Field>
      <form.Field name="input_shields">
        {(field) => (
          <FormGroup label="Input Shield" fieldId="input-shield">
            <FormSelect
              id="input-shield"
              name={field.name}
              value={field.state.value || ''}
              onBlur={field.handleBlur}
              onChange={(_event, value) => field.handleChange(value)}
              aria-label="Select Input Shield"
              isDisabled={isLoadingShields || !!shieldsError}
            >
              {shieldsOptions.map((option) => (
                <FormSelectOption
                  key={option.value}
                  value={option.value}
                  label={option.label}
                  isDisabled={option.disabled}
                />
              ))}
            </FormSelect>
          </FormGroup>
        )}
      </form.Field>
      <form.Field name="output_shields">
        {(field) => (
          <FormGroup label="Output Shield" fieldId="output-shield">
            <FormSelect
              id="output-shield"
              name={field.name}
              value={field.state.value || ''}
              onBlur={field.handleBlur}
              onChange={(_event, value) => field.handleChange(value)}
              aria-label="Select Output Shield"
              isDisabled={isLoadingShields || !!shieldsError}
            >
              {shieldsOptions.map((option) => (
                <FormSelectOption
                  key={option.value}
                  value={option.value}
                  label={option.label}
                  isDisabled={option.disabled}
                />
              ))}
            </FormSelect>
          </FormGroup>
        )}
      </form.Field>
      <form.Subscribe selector={(state) => state.values.tool_ids}>
        {(toolIds) => {
          const hasRAGTool = toolIds?.includes('builtin::rag');

          // Clear knowledge bases if RAG tool is removed
          if (!hasRAGTool && form.state.values.knowledge_base_ids?.length > 0) {
            form.setFieldValue('knowledge_base_ids', []);
          }

          return hasRAGTool ? (
            <form.Field name="knowledge_base_ids">
              {(field) => (
                <FormGroup
                  label="Select Knowledge Bases"
                  fieldId="knowledge-bases-multiselect" // Unique ID for the FormGroup
                >
                  <MultiSelect
                    id="knowledge-bases-multiselect-component" // Unique ID for the MultiSelect component itself
                    value={field.state.value} // Pass the array of IDs
                    options={knowledgeBaseOptions} // Pass the prepared options
                    onBlur={field.handleBlur}
                    onChange={(selectedIds) => field.handleChange(selectedIds)} // Pass the new array directly
                    ariaLabel="Select Knowledge Bases"
                    isDisabled={
                      isLoadingKnowledgeBases ||
                      knowledgeBasesError != null ||
                      (knowledgeBases &&
                        knowledgeBases.length === 0 &&
                        !isLoadingKnowledgeBases &&
                        !knowledgeBasesError)
                    }
                    placeholder="Type or select knowledge bases..."
                  />
                </FormGroup>
              )}
            </form.Field>
          ) : null;
        }}
      </form.Subscribe>
      {/* Sampling & Generation Parameters Accordion */}
      <Accordion asDefinitionList={false}>
        <AccordionItem isExpanded={isSamplingAccordionExpanded}>
          <Tooltip content="Advanced: Control how the model generates text.">
            <AccordionToggle
              id="sampling-params-toggle"
              onClick={() => setSamplingAccordionExpanded(!isSamplingAccordionExpanded)}
            >
              Sampling & Generation Parameters
            </AccordionToggle>
          </Tooltip>
          <AccordionContent id="sampling-params-content" hidden={!isSamplingAccordionExpanded}>
            {/* Sampling Strategy Dropdown */}
            <form.Field name="sampling_strategy">
              {(field) => (
                <FormGroup
                  label="Sampling Strategy"
                  fieldId="sampling-strategy"
                  className="wide-input-slider"
                  style={{ marginBottom: 24, marginLeft: 15 }}
                >
                  <FormHelperText>
                    The method for selecting the next token in a sequence.
                  </FormHelperText>
                  <div style={{ maxWidth: 200 }}>
                    <FormSelect
                      id="sampling-strategy"
                      name={field.name}
                      value={field.state.value}
                      onBlur={field.handleBlur}
                      onChange={(_event, value) => field.handleChange(value as samplingStrategy)}
                    >
                      <FormSelectOption value="greedy" label="Greedy" />
                      <FormSelectOption value="top-p" label="Top-P" />
                      <FormSelectOption value="top-k" label="Top-K" />
                    </FormSelect>
                  </div>
                </FormGroup>
              )}
            </form.Field>
            {/* Render all parameter fields using config */}
            <form.Subscribe selector={(state) => state.values.sampling_strategy}>
              {(strategy) => (
                <>
                  {parameterFields.map((fieldConfig) => {
                    const shouldShow = !fieldConfig.showWhen || fieldConfig.showWhen(strategy);
                    return shouldShow ? (
                      <FormFieldSlider
                        key={fieldConfig.name}
                        form={form}
                        name={fieldConfig.name}
                        label={fieldConfig.label}
                        helperText={fieldConfig.helperText}
                        min={fieldConfig.min}
                        max={fieldConfig.max}
                        step={fieldConfig.step}
                        handleSliderChange={handleSliderChange}
                      />
                    ) : null;
                  })}
                </>
              )}
            </form.Subscribe>
          </AccordionContent>
        </AccordionItem>
      </Accordion>
      <ActionGroup>
        <form.Subscribe
          selector={(state) => [state.canSubmit, state.isSubmitting, state.isPristine]}
        >
          {([canSubmit, isSubmitting]) => (
            <Button
              icon={<PaperPlaneIcon />}
              variant="primary"
              type="submit"
              isLoading={isSubmitting}
              isDisabled={isSubmitting || !canSubmit}
            >
              Submit
            </Button>
          )}
        </form.Subscribe>
        <Button variant="link" onClick={handleCancel} isDisabled={isSubmitting}>
          Cancel
        </Button>
      </ActionGroup>
    </Form>
  );
}<|MERGE_RESOLUTION|>--- conflicted
+++ resolved
@@ -16,7 +16,6 @@
   AccordionToggle,
   AccordionContent,
   Tooltip,
-  SliderOnChangeEvent,
 } from '@patternfly/react-core';
 import { useForm } from '@tanstack/react-form';
 import { Fragment, useMemo, useState } from 'react';
@@ -95,11 +94,7 @@
       top_p: 0.95,
       top_k: 40,
       max_tokens: 512,
-<<<<<<< HEAD
-      repetition_penalty: 1.5,
-=======
       repetition_penalty: 1.0, // XXX: this is specific to vllm, and doesn't work with openai's API in llamastack
->>>>>>> 2f99eaf8
       samplingAccordionExpanded: false, // Initialize accordion state
       input_shields: '',
       output_shields: '',
@@ -121,11 +116,7 @@
     top_p: agent.top_p ?? 0.95,
     top_k: agent.top_k ?? 40,
     max_tokens: agent.max_tokens ?? 512,
-<<<<<<< HEAD
-    repetition_penalty: agent.repetition_penalty ?? 1.5,
-=======
     repetition_penalty: agent.repetition_penalty ?? 1.0,
->>>>>>> 2f99eaf8
     samplingAccordionExpanded: false, // Initialize accordion state
     input_shields: agent.input_shields?.[0] || '', // Take first shield or empty string
     output_shields: agent.output_shields?.[0] || '', // Take first shield or empty string
