--- conflicted
+++ resolved
@@ -28,11 +28,7 @@
     version: 0.5.0
     repository: https://rh-ai-quickstart.github.io/ai-architecture-charts
   - name: mcp-servers
-<<<<<<< HEAD
-    version: 0.1.0
-=======
     version: 0.5.1
->>>>>>> 67179622
     repository: https://rh-ai-quickstart.github.io/ai-architecture-charts
   - name: llm-service
     version: 0.5.2
